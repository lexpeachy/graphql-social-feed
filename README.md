--- conflicted
+++ resolved
@@ -149,11 +149,8 @@
 
 
 
-<<<<<<< HEAD
+
 Create Post(must be logged in)
-=======
-Create Post
->>>>>>> 5026d2d0
 
 mutation {
   createPost(content: "This is a test post") {
